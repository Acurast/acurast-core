[package]
name = "pallet-acurast"
authors = ["Papers AG"]
description = "FRAME pallet template for defining custom runtime logic."
version = "0.0.1"
license = "Unlicense"
homepage = "https://substrate.io"
repository = "https://github.com/paritytech/substrate/"
edition = "2021"

[package.metadata.docs.rs]
targets = ["x86_64-unknown-linux-gnu"]

[dependencies]
codec = { package = "parity-scale-codec", version = "3.0.0", features = ["derive"], default-features = false }
scale-info = { version = "2.0.0", default-features = false, features = ["derive"] }

# Substrate
frame-benchmarking = { git = "https://github.com/paritytech/substrate", default-features = false, optional = true, branch = "polkadot-v0.9.26" }
frame-support = { git = "https://github.com/paritytech/substrate", default-features = false, branch = "polkadot-v0.9.26" }
frame-system = { git = "https://github.com/paritytech/substrate", default-features = false, branch = "polkadot-v0.9.26" }
sp-std = { git = "https://github.com/paritytech/substrate", default-features = false, branch = "polkadot-v0.9.26" }
sp-io = { git = "https://github.com/paritytech/substrate", default-features = false, branch = "polkadot-v0.9.26" }
pallet-timestamp = { git = "https://github.com/paritytech/substrate", default-features = false, branch = "polkadot-v0.9.26" }
pallet-assets = { git = "https://github.com/paritytech/substrate", default-features = false, branch = "polkadot-v0.9.26" }

# Cumulus
parachains-common = { git = "https://github.com/paritytech/cumulus", branch = "polkadot-v0.9.26", default-features = false }

# Polkadot
xcm = { git = "https://github.com/paritytech/polkadot", default-features = false, branch = "release-v0.9.26"}
xcm-executor = { git = "https://github.com/paritytech/polkadot", default-features = false, branch = "release-v0.9.26"}
xcm-builder = { git = "https://github.com/paritytech/polkadot", default-features = false, branch = "release-v0.9.26"}

# Attestation
asn1 = { version = "0.11.0", default-features = false, features = ["derive"] }
p256 = { git = "https://github.com/Acurast/elliptic-curves", default-features = false, branch = "p256/v0.10.1", features = ["ecdsa", "sha256"] }
p384 = { package = "p384_vendored", path = "p384", default-features = false, features =  ["ecdsa", "arithmetic", "expose-field"] }
sha2 = { version = "0.10", default-features = false }
num-bigint = { version = "0.4.3", default-features = false }
ecdsa-vendored = { package = "ecdsa_vendored", path = "p384/ecdsa", default-features = false}

[dev-dependencies]
base64 = { version = "0.13.0", default-features = false, features = ["alloc"] }
hex-literal = "0.3"

sp-runtime = { git = "https://github.com/paritytech/substrate", branch = "polkadot-v0.9.26" }
sp-core = { git = "https://github.com/paritytech/substrate", branch = "polkadot-v0.9.26" }

acurast-p256-crypto = { path = "../../p256-crypto" }

[features]
default = ["std"]
runtime-benchmarks = ["frame-benchmarking/runtime-benchmarks"]
std = [
	"codec/std",
	"scale-info/std",
	"frame-benchmarking/std",
	"frame-support/std",
	"frame-system/std",
	"sp-std/std",
	"pallet-timestamp/std",
	"asn1/std",
	"p256/std",
	"sha2/std",
<<<<<<< HEAD
	"num-bigint/std",
	"ecdsa-vendored/std",
	"sp-io/std",
=======
	"p384/std",
	"num-bigint/std",
	"ecdsa-vendored/std",
	"sp-io/std",
	"pallet-assets/std",
	"parachains-common/std",
	"xcm/std",
	"xcm-executor/std",
	"xcm-builder/std",
>>>>>>> 1ec6f85e
]
try-runtime = [ "frame-support/try-runtime" ]<|MERGE_RESOLUTION|>--- conflicted
+++ resolved
@@ -63,11 +63,6 @@
 	"asn1/std",
 	"p256/std",
 	"sha2/std",
-<<<<<<< HEAD
-	"num-bigint/std",
-	"ecdsa-vendored/std",
-	"sp-io/std",
-=======
 	"p384/std",
 	"num-bigint/std",
 	"ecdsa-vendored/std",
@@ -77,6 +72,5 @@
 	"xcm/std",
 	"xcm-executor/std",
 	"xcm-builder/std",
->>>>>>> 1ec6f85e
 ]
 try-runtime = [ "frame-support/try-runtime" ]